--- conflicted
+++ resolved
@@ -682,15 +682,9 @@
     def average_data(self, name, observable):
         """Compute the mean value of an diagonal observable.
 
-<<<<<<< HEAD
         Takes in an observable in dictionary format and then
         calculates the sum_i value(i) P(i) where value(i) is the value of
         the observable for state i.
-=======
-        Takes in an observable in dict
-        form and calculates sum_i value(i) P(i) where value(i) is the value of
-        the observable for the i state
->>>>>>> 12b05415
 
         returns a double
         """
