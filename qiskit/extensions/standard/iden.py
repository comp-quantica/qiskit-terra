<<<<<<< HEAD
# -*- coding: utf-8 -*-

# Copyright 2017 IBM RESEARCH. All Rights Reserved.
#
# Licensed under the Apache License, Version 2.0 (the "License");
# you may not use this file except in compliance with the License.
# You may obtain a copy of the License at
#
#     http://www.apache.org/licenses/LICENSE-2.0
#
# Unless required by applicable law or agreed to in writing, software
# distributed under the License is distributed on an "AS IS" BASIS,
# WITHOUT WARRANTIES OR CONDITIONS OF ANY KIND, either express or implied.
# See the License for the specific language governing permissions and
# limitations under the License.
# =============================================================================

"""
Identity gate.
"""
from qiskit import QuantumCircuit
from qiskit import QuantumRegister
from qiskit import Gate
from qiskit import CompositeGate
from qiskit import InstructionSet
from qiskit.extensions.standard import header


class IdGate(Gate):
    """Identity gate."""

    def __init__(self, qubit, circ=None):
        """Create new Identity gate."""
        super(IdGate, self).__init__("id", [], [qubit], circ)

    def qasm(self):
        """Return OPENQASM string."""
        qubit = self.arg[0]
        return self._qasmif("id %s[%d];" % (qubit[0].name, qubit[1]))

    def inverse(self):
        """Invert this gate."""
        return self  # self-inverse

    def reapply(self, circ):
        """Reapply this gate to corresponding qubits in circ."""
        self._modifiers(circ.iden(self.arg[0]))


def iden(self, q):
    """Apply Identity to q."""
    if isinstance(q, QuantumRegister):
        gs = InstructionSet()
        for j in range(q.size):
            gs.add(self.iden((q, j)))
        return gs
    else:
        self._check_qubit(q)
        return self._attach(IdGate(q, self))


QuantumCircuit.iden = iden
CompositeGate.iden = iden
=======
# -*- coding: utf-8 -*-
# pylint: disable=invalid-name

# Copyright 2017 IBM RESEARCH. All Rights Reserved.
#
# Licensed under the Apache License, Version 2.0 (the "License");
# you may not use this file except in compliance with the License.
# You may obtain a copy of the License at
#
#     http://www.apache.org/licenses/LICENSE-2.0
#
# Unless required by applicable law or agreed to in writing, software
# distributed under the License is distributed on an "AS IS" BASIS,
# WITHOUT WARRANTIES OR CONDITIONS OF ANY KIND, either express or implied.
# See the License for the specific language governing permissions and
# limitations under the License.
# =============================================================================

"""
Identity gate.
"""
from qiskit import CompositeGate
from qiskit import Gate
from qiskit import InstructionSet
from qiskit import QuantumCircuit
from qiskit import QuantumRegister
from qiskit.extensions.standard import header  # pylint: disable=unused-import


class IdGate(Gate):
    """Identity gate."""

    def __init__(self, qubit, circ=None):
        """Create new Identity gate."""
        super(IdGate, self).__init__("id", [], [qubit], circ)

    def qasm(self):
        """Return OPENQASM string."""
        qubit = self.arg[0]
        return self._qasmif("id %s[%d];" % (qubit[0].name, qubit[1]))

    def inverse(self):
        """Invert this gate."""
        return self  # self-inverse

    def reapply(self, circ):
        """Reapply this gate to corresponding qubits in circ."""
        self._modifiers(circ.iden(self.arg[0]))


def iden(self, q):
    """Apply Identity to q."""
    if isinstance(q, QuantumRegister):
        gs = InstructionSet()
        for j in range(q.size):
            gs.add(self.iden((q, j)))
        return gs

    self._check_qubit(q)
    return self._attach(IdGate(q, self))


QuantumCircuit.iden = iden
CompositeGate.iden = iden
>>>>>>> 3e7c3fd0
<|MERGE_RESOLUTION|>--- conflicted
+++ resolved
@@ -1,68 +1,3 @@
-<<<<<<< HEAD
-# -*- coding: utf-8 -*-
-
-# Copyright 2017 IBM RESEARCH. All Rights Reserved.
-#
-# Licensed under the Apache License, Version 2.0 (the "License");
-# you may not use this file except in compliance with the License.
-# You may obtain a copy of the License at
-#
-#     http://www.apache.org/licenses/LICENSE-2.0
-#
-# Unless required by applicable law or agreed to in writing, software
-# distributed under the License is distributed on an "AS IS" BASIS,
-# WITHOUT WARRANTIES OR CONDITIONS OF ANY KIND, either express or implied.
-# See the License for the specific language governing permissions and
-# limitations under the License.
-# =============================================================================
-
-"""
-Identity gate.
-"""
-from qiskit import QuantumCircuit
-from qiskit import QuantumRegister
-from qiskit import Gate
-from qiskit import CompositeGate
-from qiskit import InstructionSet
-from qiskit.extensions.standard import header
-
-
-class IdGate(Gate):
-    """Identity gate."""
-
-    def __init__(self, qubit, circ=None):
-        """Create new Identity gate."""
-        super(IdGate, self).__init__("id", [], [qubit], circ)
-
-    def qasm(self):
-        """Return OPENQASM string."""
-        qubit = self.arg[0]
-        return self._qasmif("id %s[%d];" % (qubit[0].name, qubit[1]))
-
-    def inverse(self):
-        """Invert this gate."""
-        return self  # self-inverse
-
-    def reapply(self, circ):
-        """Reapply this gate to corresponding qubits in circ."""
-        self._modifiers(circ.iden(self.arg[0]))
-
-
-def iden(self, q):
-    """Apply Identity to q."""
-    if isinstance(q, QuantumRegister):
-        gs = InstructionSet()
-        for j in range(q.size):
-            gs.add(self.iden((q, j)))
-        return gs
-    else:
-        self._check_qubit(q)
-        return self._attach(IdGate(q, self))
-
-
-QuantumCircuit.iden = iden
-CompositeGate.iden = iden
-=======
 # -*- coding: utf-8 -*-
 # pylint: disable=invalid-name
 
@@ -126,5 +61,4 @@
 
 
 QuantumCircuit.iden = iden
-CompositeGate.iden = iden
->>>>>>> 3e7c3fd0
+CompositeGate.iden = iden